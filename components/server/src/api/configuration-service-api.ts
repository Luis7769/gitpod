/**
 * Copyright (c) 2023 Gitpod GmbH. All rights reserved.
 * Licensed under the GNU Affero General Public License (AGPL).
 * See License.AGPL.txt in the project root for license information.
 */

import { HandlerContext, ServiceImpl } from "@connectrpc/connect";
import { inject, injectable } from "inversify";
import { ConfigurationService as ConfigurationServiceInterface } from "@gitpod/public-api/lib/gitpod/v1/configuration_connect";
import { PublicAPIConverter } from "@gitpod/gitpod-protocol/lib/public-api-converter";
import { ProjectsService } from "../projects/projects-service";
import {
    CreateConfigurationRequest,
    CreateConfigurationResponse,
    DeleteConfigurationRequest,
    DeleteConfigurationResponse,
    GetConfigurationRequest,
    ListConfigurationsRequest,
    ListConfigurationsResponse,
} from "@gitpod/public-api/lib/gitpod/v1/configuration_pb";
import { PaginationResponse } from "@gitpod/public-api/lib/gitpod/v1/pagination_pb";
import { ApplicationError, ErrorCodes } from "@gitpod/gitpod-protocol/lib/messaging/error";
<<<<<<< HEAD
import { validate as uuidValidate } from "uuid";
import { PaginationToken, generatePaginationToken, parsePaginationToken } from "./pagination";
=======
import { ctxUserId } from "../util/request-context";
import { UserService } from "../user/user-service";
>>>>>>> 4324fcb0

@injectable()
export class ConfigurationServiceAPI implements ServiceImpl<typeof ConfigurationServiceInterface> {
    constructor(
        @inject(ProjectsService)
        private readonly projectService: ProjectsService,
        @inject(PublicAPIConverter)
        private readonly apiConverter: PublicAPIConverter,
        @inject(UserService)
        private readonly userService: UserService,
    ) {}

    async createConfiguration(
        req: CreateConfigurationRequest,
        _: HandlerContext,
    ): Promise<CreateConfigurationResponse> {
        if (!req.organizationId) {
            throw new ApplicationError(ErrorCodes.BAD_REQUEST, "organization_id is required");
        }
        if (!req.cloneUrl) {
            throw new ApplicationError(ErrorCodes.BAD_REQUEST, "clone_url is required");
        }

        const installer = await this.userService.findUserById(ctxUserId(), ctxUserId());
        if (!installer) {
            throw new ApplicationError(ErrorCodes.NOT_FOUND, "user not found");
        }

        const project = await this.projectService.createProject(
            {
                teamId: req.organizationId,
                name: req.name,
                cloneUrl: req.cloneUrl,
                appInstallationId: "",
                slug: "",
            },
            installer,
        );

        return new CreateConfigurationResponse({
            configuration: this.apiConverter.toConfiguration(project),
        });
    }

    async getConfiguration(req: GetConfigurationRequest, _: HandlerContext) {
        if (!req.configurationId) {
            throw new ApplicationError(ErrorCodes.BAD_REQUEST, "configuration_id is required");
        }

        const project = await this.projectService.getProject(ctxUserId(), req.configurationId);

        return {
            configuration: this.apiConverter.toConfiguration(project),
        };
    }

<<<<<<< HEAD
    async listConfigurations(req: ListConfigurationsRequest, context: HandlerContext) {
        // TODO: encapsulate this validation into some more generic schema validation
        const limit = req.pagination?.pageSize || 25;
        if (limit > 100) {
            throw new ApplicationError(ErrorCodes.BAD_REQUEST, "pageSize must be less than 100");
        }
        if (limit < 25) {
            throw new ApplicationError(ErrorCodes.BAD_REQUEST, "pageSize must be greater than 25");
        }
        if ((req.searchTerm || "").length > 100) {
            throw new ApplicationError(ErrorCodes.BAD_REQUEST, "searchTerm must be less than 100 characters");
        }
        if (!uuidValidate(req.organizationId)) {
            throw new ApplicationError(ErrorCodes.BAD_REQUEST, "organizationId is required");
=======
    async listConfigurations(req: ListConfigurationsRequest, _: HandlerContext) {
        if (!req.organizationId) {
            throw new ApplicationError(ErrorCodes.BAD_REQUEST, "organization_id is required");
>>>>>>> 4324fcb0
        }

        const paginationToken = parsePaginationToken(req.pagination?.token);

<<<<<<< HEAD
        const { rows } = await this.projectService.findProjects(context.user.id, {
=======
        const { rows, total } = await this.projectService.findProjects(ctxUserId(), {
>>>>>>> 4324fcb0
            organizationId: req.organizationId,
            searchTerm: req.searchTerm,
            // TODO: support sorting params from req.pagination
            orderBy: "name",
            orderDir: "ASC",
            // We request 1 additional record to help determine if there are more results
            limit: limit + 1,
            offset: paginationToken.offset,
        });

        // Drop the extra record we requested to determine if there are more results
        const pagedRows = rows.slice(0, limit);

        const response = new ListConfigurationsResponse({
            configurations: pagedRows.map((project) => this.apiConverter.toConfiguration(project)),
        });
        response.pagination = new PaginationResponse();

        // If we got back an extra row, it means there are more results
        if (rows.length > limit) {
            const nextToken: PaginationToken = {
                offset: paginationToken.offset + limit,
            };

            response.pagination.nextToken = generatePaginationToken(nextToken);
        }

        return response;
    }

    async deleteConfiguration(req: DeleteConfigurationRequest, _: HandlerContext) {
        if (!req.configurationId) {
            throw new ApplicationError(ErrorCodes.BAD_REQUEST, "configuration_id is required");
        }

        await this.projectService.deleteProject(ctxUserId(), req.configurationId);

        return new DeleteConfigurationResponse();
    }
}<|MERGE_RESOLUTION|>--- conflicted
+++ resolved
@@ -20,13 +20,10 @@
 } from "@gitpod/public-api/lib/gitpod/v1/configuration_pb";
 import { PaginationResponse } from "@gitpod/public-api/lib/gitpod/v1/pagination_pb";
 import { ApplicationError, ErrorCodes } from "@gitpod/gitpod-protocol/lib/messaging/error";
-<<<<<<< HEAD
 import { validate as uuidValidate } from "uuid";
 import { PaginationToken, generatePaginationToken, parsePaginationToken } from "./pagination";
-=======
 import { ctxUserId } from "../util/request-context";
 import { UserService } from "../user/user-service";
->>>>>>> 4324fcb0
 
 @injectable()
 export class ConfigurationServiceAPI implements ServiceImpl<typeof ConfigurationServiceInterface> {
@@ -83,8 +80,7 @@
         };
     }
 
-<<<<<<< HEAD
-    async listConfigurations(req: ListConfigurationsRequest, context: HandlerContext) {
+    async listConfigurations(req: ListConfigurationsRequest, _: HandlerContext) {
         // TODO: encapsulate this validation into some more generic schema validation
         const limit = req.pagination?.pageSize || 25;
         if (limit > 100) {
@@ -98,20 +94,11 @@
         }
         if (!uuidValidate(req.organizationId)) {
             throw new ApplicationError(ErrorCodes.BAD_REQUEST, "organizationId is required");
-=======
-    async listConfigurations(req: ListConfigurationsRequest, _: HandlerContext) {
-        if (!req.organizationId) {
-            throw new ApplicationError(ErrorCodes.BAD_REQUEST, "organization_id is required");
->>>>>>> 4324fcb0
         }
 
         const paginationToken = parsePaginationToken(req.pagination?.token);
 
-<<<<<<< HEAD
-        const { rows } = await this.projectService.findProjects(context.user.id, {
-=======
-        const { rows, total } = await this.projectService.findProjects(ctxUserId(), {
->>>>>>> 4324fcb0
+        const { rows } = await this.projectService.findProjects(ctxUserId(), {
             organizationId: req.organizationId,
             searchTerm: req.searchTerm,
             // TODO: support sorting params from req.pagination
